{
  "name": "@vertexvis/api-client-node",
<<<<<<< HEAD
  "version": "1.0.0",
=======
  "version": "0.20.10",
>>>>>>> 477188b1
  "description": "The Vertex REST API client for Node.js.",
  "license": "MIT",
  "author": "Vertex Developers <support@vertexvis.com> (https://developer.vertexvis.com)",
  "homepage": "https://github.com/Vertexvis/vertex-api-client-node#readme",
  "repository": {
    "type": "git",
    "url": "git+https://github.com/Vertexvis/vertex-api-client-node.git"
  },
  "bugs": {
    "url": "https://github.com/Vertexvis/vertex-api-client-node/issues"
  },
  "main": "./dist/cjs/index.js",
  "module": "./dist/esm/index.js",
  "types": "./dist/esm/index.d.ts",
  "engines": {
    "node": "^12.20.0 || ^14.13.1 || >=16.0.0"
  },
  "publishConfig": {
    "registry": "https://registry.npmjs.org",
    "access": "public"
  },
  "files": [
    "dist/",
    "!dist/**/__tests__",
    "LICENSE"
  ],
  "keywords": [
    "vertexvis",
    "api-client",
    "typescript"
  ],
  "dependencies": {
    "axios": "^0.27.2",
    "p-limit": "^3"
  },
  "devDependencies": {
    "@types/jest": "^27.0",
    "@types/node": "^16",
    "@vertexvis/eslint-config-vertexvis-typescript": "^0.4",
    "eslint": "^7",
    "eslint-plugin-promise": "^5.2",
    "eslint-plugin-simple-import-sort": "^7.0",
    "eslint-plugin-tsdoc": "^0.2",
    "jest": "^27.4",
    "pinst": "^2.1",
    "prettier": "^2.5",
    "ts-jest": "^27.1",
    "typedoc": "^0.22",
    "typescript": "4.5.x"
  },
  "scripts": {
    "build": "tsc --project tsconfig.json && tsc --project tsconfig-esm.json",
    "clean": "rm -rf dist/",
    "clean-build": "yarn clean && yarn build",
    "format": "prettier --write './**/*.+(js|jsx|ts|tsx|json|yml|yaml|md|mdx|html|css)'",
    "generate": "./scripts/generate.sh",
    "generate:docs": "typedoc --tsconfig tsconfig.json",
    "lint": "eslint . --ext .ts",
    "pre-commit": "yarn lint && yarn format",
    "prepublishOnly": "pinst --disable",
    "postpublish": "pinst --enable",
    "version": "./scripts/version.sh",
    "push:version": "./scripts/push_version.sh",
    "test": "jest",
    "test:func": "yarn clean-build && node dist/functional-test.js",
    "verify": "yarn clean-build && yarn test --coverage && node dist/cjs/verify.js",
    "watch": "jest --watch"
  }
}<|MERGE_RESOLUTION|>--- conflicted
+++ resolved
@@ -1,10 +1,6 @@
 {
   "name": "@vertexvis/api-client-node",
-<<<<<<< HEAD
-  "version": "1.0.0",
-=======
-  "version": "0.20.10",
->>>>>>> 477188b1
+  "version": "0.21.0",
   "description": "The Vertex REST API client for Node.js.",
   "license": "MIT",
   "author": "Vertex Developers <support@vertexvis.com> (https://developer.vertexvis.com)",
